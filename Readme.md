# Mikrotik metrics exporter (custom services)
This is a fork of the repository https://github.com/nshttpd/mikrotik-exporter adjusted for monitoring additional metrics.

Observed Services:

> System -> Resource
<<<<<<< HEAD
>
=======

>>>>>>> f73a2592
> Metrics:
```
free-memory
total-memory
cpu-load
free-hdd-space
total-hdd-space
uptime
board-name
version
```

> Firmware
>
> Metrics:
```
board-name
model
serial-number
current-firmware
upgrade-firmware
```

> Interfaces
>
> Metrics:
```
name
comment
rx-byte
tx-byte
rx-packet
tx-packet
rx-error
tx-error
rx-drop
tx-drop
```

> Wireles Interface and Status
>
> Metrics^
```
interface
mac-address
signal-to-noise
signal-strength-ch0
packets
bytes
frames
channel
registered-clients
noise-floor
overall-tx-ccq
```

> DHCP Servers and Leases
>
> Metrics^
```
name
address
server
active-mac-address
status
expires-after
active-address
host-name
```

>DHCP Pool
>
> Metrics:
```
name
next-pool
ranges
```<|MERGE_RESOLUTION|>--- conflicted
+++ resolved
@@ -4,11 +4,6 @@
 Observed Services:
 
 > System -> Resource
-<<<<<<< HEAD
->
-=======
-
->>>>>>> f73a2592
 > Metrics:
 ```
 free-memory
@@ -19,71 +14,4 @@
 uptime
 board-name
 version
-```
-
-> Firmware
->
-> Metrics:
-```
-board-name
-model
-serial-number
-current-firmware
-upgrade-firmware
-```
-
-> Interfaces
->
-> Metrics:
-```
-name
-comment
-rx-byte
-tx-byte
-rx-packet
-tx-packet
-rx-error
-tx-error
-rx-drop
-tx-drop
-```
-
-> Wireles Interface and Status
->
-> Metrics^
-```
-interface
-mac-address
-signal-to-noise
-signal-strength-ch0
-packets
-bytes
-frames
-channel
-registered-clients
-noise-floor
-overall-tx-ccq
-```
-
-> DHCP Servers and Leases
->
-> Metrics^
-```
-name
-address
-server
-active-mac-address
-status
-expires-after
-active-address
-host-name
-```
-
->DHCP Pool
->
-> Metrics:
-```
-name
-next-pool
-ranges
 ```